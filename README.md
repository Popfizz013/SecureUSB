--- conflicted
+++ resolved
@@ -1,15 +1,5 @@
 # 🔒SecureUSB
 
-<<<<<<< HEAD
-SecureUSB is a cross-platform Python app that provides secure authentication, encryption, and decryption for USB devices. It integrates USB detection, password-based authentication, AES-256-GCM encryption, and a user-friendly CLI for managing USB security.
-
-## Meet the Team!!
-Liam – Systems Architect (USB detection & integration)
-Michael – Encryption & Metadata (AES routines, key management)
-Rahil – UI & CLI Developer (CLI interface, progress visualization)
-
-🚀 Features:
-=======
 SecureUSB is a cross-platform app that provides secure authentication, encryption, and decryption for USB devices. It integrates USB detection, password-based authentication, AES-256-GCM encryption, and a user-friendly CLI for managing USB security.
 
 # Meet the Team!!
@@ -18,7 +8,6 @@
 Rahil – UI & CLI Developer  \
 
 # 🚀 Features:
->>>>>>> 3a61ef0b
  ## 1. USB Detection & Authentication
         Real-time USB insertion/removal detection on windows & macOS
         Password-based authentication with PBKDF2 key derivation
@@ -29,10 +18,7 @@
  ## 2. Enterprise-Grade Security
         AES-256-GCM encryption for files and folders
         Batch encryption/decryption with progress visualization
-<<<<<<< HEAD
-=======
         Retry-limited password authentication
->>>>>>> 3a61ef0b
         File integrity verification with SHA-256
 
  ## 3. Progress Visualization
@@ -44,11 +30,7 @@
 
 # 🔧 How It Works
 
-<<<<<<< HEAD
-# The Encryption Process
-=======
 ### The Encryption Process
->>>>>>> 3a61ef0b
 
 USB Detection → Automatically detects inserted USB drives
 Authentication → User enters password (min 8 characters)
@@ -57,11 +39,7 @@
 File Encryption → Encrypts files using AES-256-GCM
 Secure Deletion → Original files are securely removed
 
-<<<<<<< HEAD
-# The Decryption Process
-=======
 ### The Decryption Process
->>>>>>> 3a61ef0b
 
 USB Detection → Detects encrypted USB drive
 Metadata Loading → Reads device UUID and salt
