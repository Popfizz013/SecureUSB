--- conflicted
+++ resolved
@@ -80,10 +80,6 @@
         })
     return result
 
-<<<<<<< HEAD
-# Windows specific settings  
-WIN_EXCLUDE_DRIVES = {"C:"}  # System drives to exclude (removed D: as it's commonly used for USB)
-=======
 # --------------- Windows helpers ---------------
 def _windows_removable() -> List[Dict]:
     """Return only drives where GetDriveTypeW(root) == DRIVE_REMOVABLE."""
@@ -113,7 +109,6 @@
         except Exception:
             continue
     return out
->>>>>>> 3a61ef0b
 
 # --------------- Linux / generic ---------------
 def _generic_candidates() -> List[Dict]:
@@ -147,83 +142,6 @@
         """
         self.verbose = verbose
         self._polling_active = False
-<<<<<<< HEAD
-        self._poll_interval = 2.0
-        self._device_callbacks = []
-        self._last_devices = set()
-        
-    def log(self, message: str) -> None:
-        """Log a message if verbose mode is enabled."""
-        if self.verbose:
-            print(f"[USBDetector] {message}")
-    
-    def _darwin_user_visible(self, partition) -> bool:
-        """Check if a macOS partition is user-visible and likely removable."""
-        mountpoint = partition.mountpoint
-        if not mountpoint.startswith(MAC_USER_VOLUME_PREFIX):
-            return False
-        
-        base = os.path.basename(mountpoint.rstrip("/"))
-        if base in MAC_EXCLUDE_BASENAMES:
-            return False
-            
-        return True
-    
-    def _windows_is_removable(self, partition) -> bool:
-        """Check if a Windows partition is likely removable."""
-        device = partition.device
-        mountpoint = partition.mountpoint
-        fstype = (partition.fstype or "").lower()
-        
-        # Exclude common system drives (only C: by default)
-        if device.rstrip("\\") in WIN_EXCLUDE_DRIVES:
-            return False
-            
-        # Check if drive letter is a system drive
-        if mountpoint and len(mountpoint) >= 2:
-            drive_letter = mountpoint[:2]
-            if drive_letter in WIN_EXCLUDE_DRIVES:
-                return False
-        
-        # Additional heuristics for removable drives:
-        # 1. FAT filesystems are more likely to be removable
-        if fstype in {"fat", "fat32", "exfat", "vfat"}:
-            return True
-            
-        # 2. NTFS drives could be external HDDs, but be more cautious
-        # Check if it's not the system drive (C:)
-        if fstype == "ntfs" and device.rstrip("\\") != "C:":
-            return True
-        
-        return True
-    
-    def _diskutil_external_or_removable(self, device: str) -> bool:
-        """Use macOS diskutil to verify if device is external/removable."""
-        try:
-            result = subprocess.run(
-                ["/usr/sbin/diskutil", "info", device],
-                capture_output=True, text=True, check=False, timeout=5
-            )
-            if result.returncode != 0:
-                return False
-                
-            output = result.stdout or ""
-            # Check for indicators of external/removable storage
-            external_indicators = [
-                "External:               Yes",
-                "Device Location:        External", 
-                "Removable Media:        Yes",
-                "Removable Media:        Removable",
-                "Protocol:               USB"
-            ]
-            return any(indicator in output for indicator in external_indicators)
-            
-        except (subprocess.TimeoutExpired, FileNotFoundError, Exception) as e:
-            self.log(f"diskutil check failed for {device}: {e}")
-            return False
-    
-    def detect_usb_devices(self, verify_with_diskutil: bool = False) -> List[Dict]:
-=======
         self._polling_thread = None
         self._previous_devices = set()
 
@@ -261,7 +179,6 @@
         return devices
 
     def format_device_info(self, device: Dict) -> str:
->>>>>>> 3a61ef0b
         """
         Format device information for display.
         
