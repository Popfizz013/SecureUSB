--- conflicted
+++ resolved
@@ -49,8 +49,6 @@
         # Fallback - assume it's already a mount point
         return device_path
     
-<<<<<<< HEAD
-=======
     def _is_system_file(self, file_path: Path) -> bool:
         """
         Check if a file is a system file that should be excluded from encryption.
@@ -79,7 +77,6 @@
     
 
     
->>>>>>> 3a61ef0b
     def _encrypt_all_files(self, mount_point: str, crypto_engine: CryptoEngine) -> bool:
         """
         Encrypt all files on the USB drive.
@@ -95,15 +92,6 @@
             mount_path = Path(mount_point)
             encrypted_count = 0
             
-<<<<<<< HEAD
-            print(f"\nEncrypting all files in {mount_point}...")
-            
-            # Find all files (excluding our metadata files)
-            for file_path in mount_path.rglob('*'):
-                if file_path.is_file():
-                    # Skip metadata files
-                    if file_path.name.startswith('.secureusb_'):
-=======
             print(f"\nEncrypting user files in {mount_point}...")
             
             # Find all files (excluding system files and metadata files)
@@ -111,7 +99,6 @@
                 if file_path.is_file():
                     # Skip system files (hidden directories, system folders, etc.)
                     if self._is_system_file(file_path):
->>>>>>> 3a61ef0b
                         continue
                     
                     # Skip already encrypted files
@@ -119,11 +106,7 @@
                         continue
                     
                     try:
-<<<<<<< HEAD
-                        print(f"  Encrypting: {file_path.name}")
-=======
                         print(f"  Encrypting: {file_path.relative_to(mount_path)}")
->>>>>>> 3a61ef0b
                         
                         # Create encrypted version
                         encrypted_path = file_path.with_suffix(file_path.suffix + '.enc')
@@ -138,11 +121,7 @@
                         print(f"  ❌ Failed to encrypt {file_path.name}: {e}")
                         continue
             
-<<<<<<< HEAD
-            print(f"✓ Successfully encrypted {encrypted_count} files")
-=======
             print(f"✓ Successfully encrypted {encrypted_count} user files")
->>>>>>> 3a61ef0b
             return True
             
         except Exception as e:
@@ -151,11 +130,7 @@
     
     def _decrypt_all_files(self, mount_point: str, crypto_engine: CryptoEngine) -> bool:
         """
-<<<<<<< HEAD
-        Decrypt all files on the USB drive.
-=======
         Decrypt all user files on the USB drive.
->>>>>>> 3a61ef0b
         
         Args:
             mount_point: Mount point of the USB drive
@@ -168,15 +143,6 @@
             mount_path = Path(mount_point)
             decrypted_count = 0
             
-<<<<<<< HEAD
-            print(f"\nDecrypting all files in {mount_point}...")
-            
-            # Find all encrypted files
-            for file_path in mount_path.rglob('*.enc'):
-                if file_path.is_file():
-                    try:
-                        print(f"  Decrypting: {file_path.name}")
-=======
             print(f"\nDecrypting user files in {mount_point}...")
             
             # Find all encrypted user files (exclude system files)
@@ -188,7 +154,6 @@
                         
                     try:
                         print(f"  Decrypting: {file_path.relative_to(mount_path)}")
->>>>>>> 3a61ef0b
                         
                         # Create decrypted version (remove .enc extension)
                         if file_path.name.endswith('.enc'):
@@ -207,11 +172,7 @@
                         print(f"  ❌ Failed to decrypt {file_path.name}: {e}")
                         continue
             
-<<<<<<< HEAD
-            print(f"✓ Successfully decrypted {decrypted_count} files")
-=======
             print(f"✓ Successfully decrypted {decrypted_count} user files")
->>>>>>> 3a61ef0b
             return True
             
         except Exception as e:
@@ -338,13 +299,6 @@
             mount_point = self._get_device_mount_point(device_path)
             mount_path = Path(mount_point)
             
-<<<<<<< HEAD
-            # Count encrypted files
-            encrypted_files = list(mount_path.rglob('*.enc'))
-            
-            if encrypted_files:
-                print(f"\n❌ Device has {len(encrypted_files)} encrypted files.")
-=======
             # Count encrypted user files only (exclude system files)
             user_encrypted_files = []
             for enc_file in mount_path.rglob('*.enc'):
@@ -353,7 +307,6 @@
             
             if user_encrypted_files:
                 print(f"\n❌ Device has {len(user_encrypted_files)} encrypted user files.")
->>>>>>> 3a61ef0b
                 print("Use --decrypt option to access the encrypted files first.")
                 return
             
@@ -405,7 +358,6 @@
             print("\nStep 5: Saving device metadata...")
             if metadata_manager.save_metadata(metadata):
                 print("✓ Device metadata saved successfully")
-<<<<<<< HEAD
             else:
                 print("❌ Failed to save device metadata")
                 return
@@ -417,19 +369,6 @@
             if self._encrypt_all_files(mount_point, crypto_engine):
                 print("✓ All files have been encrypted successfully")
             else:
-=======
-            else:
-                print("❌ Failed to save device metadata")
-                return
-            
-            # Step 6: Encrypt all files on the device
-            print("\nStep 6: Encrypting all files on the device...")
-            mount_point = self._get_device_mount_point(device_path)
-            
-            if self._encrypt_all_files(mount_point, crypto_engine):
-                print("✓ All files have been encrypted successfully")
-            else:
->>>>>>> 3a61ef0b
                 print("❌ Some files could not be encrypted")
             
             # Integration complete
@@ -587,7 +526,6 @@
         """
         print("Auto-detecting encrypted USB devices...")
         print("=" * 50)
-<<<<<<< HEAD
         
         # Step 1: Detect USB devices
         devices = self.usb_detector.detect_usb_devices()
@@ -598,72 +536,6 @@
         
         # Step 2: Find encrypted devices
         encrypted_devices = []
-        for device in devices:
-            metadata_manager = MetadataManager(device['device'])
-            if metadata_manager.metadata_exists():
-                encrypted_devices.append(device)
-        
-        if not encrypted_devices:
-            print("❌ No encrypted USB devices found.")
-            print("Use --encrypt to set up encryption for a device first.")
-            return
-        
-        # Step 3: Select device to decrypt
-        if len(encrypted_devices) == 1:
-            selected_device = encrypted_devices[0]
-            print(f"✓ Auto-selected encrypted device: {selected_device['device']}")
-        else:
-            print(f"Found {len(encrypted_devices)} encrypted device(s):")
-            for i, device in enumerate(encrypted_devices, 1):
-                print(f"  {i}. {device['device']} -> {device['mountpoint']}")
-            
-            try:
-                choice = input(f"\nSelect device to decrypt (1-{len(encrypted_devices)}): ").strip()
-                choice_idx = int(choice) - 1
-                if 0 <= choice_idx < len(encrypted_devices):
-                    selected_device = encrypted_devices[choice_idx]
-                else:
-                    print("❌ Invalid selection.")
-                    return
-            except ValueError:
-                print("❌ Invalid input.")
-                return
-        
-        # Step 4: Decrypt the selected device
-        self.decrypt_device(selected_device['device'])
-    
-    def list_encrypted_devices(self) -> None:
-        """List all known encrypted devices with integrated detection."""
-        print("Integrated USB Detection → Encryption Status Check")
-        print("=" * 50)
-        
-        # Step 1: USB Detection
-        print("Step 1: Scanning for USB devices...")
-        devices = self.usb_detector.detect_usb_devices()
-        
-        if not devices:
-            print("No USB devices detected.")
-            return
-        
-        print(f"✓ Found {len(devices)} USB device(s)")
-        
-        # Step 2: Check encryption status for each device
-        print("\nStep 2: Checking encryption status...")
-        
-=======
-        
-        # Step 1: Detect USB devices
-        devices = self.usb_detector.detect_usb_devices()
-        
-        if not devices:
-            print("❌ No USB devices detected.")
-            return
-        
-        # Step 2: Find encrypted devices
->>>>>>> 3a61ef0b
-        encrypted_devices = []
-        unencrypted_devices = []
-        
         for device in devices:
             metadata_manager = MetadataManager(device['device'])
             if metadata_manager.metadata_exists():
@@ -784,101 +656,6 @@
         print("\n" + "=" * 50)
         print("ENCRYPTION STATUS REPORT")
         print("=" * 50)
-<<<<<<< HEAD
-        
-        if encrypted_devices:
-            print(f"\n🔒 ENCRYPTED DEVICES ({len(encrypted_devices)}):")
-            print("-" * 30)
-            
-            for i, enc_device in enumerate(encrypted_devices, 1):
-                device = enc_device['device']
-                metadata = enc_device['metadata']
-                
-                print(f"\nDevice {i}: {device['device']}")
-                print(f"  Mount Point: {device['mountpoint']}")
-                print(f"  Filesystem: {device.get('fstype', 'unknown').upper()}")
-                if 'total_size' in device and isinstance(device['total_size'], (int, float)):
-                    total_gb = device['total_size'] / (1024**3)
-                    print(f"  Size: {total_gb:.2f} GB")
-                print(f"  Owner: {metadata['owner_id']}")
-                print(f"  UUID: {metadata['uuid']}")
-                print(f"  Created: {metadata['created_at']}")
-                if metadata['last_accessed']:
-                    print(f"  Last Accessed: {metadata['last_accessed']}")
-                print(f"  Status: 🔒 ENCRYPTED")
-        
-        if unencrypted_devices:
-            print(f"\n🔓 UNENCRYPTED DEVICES ({len(unencrypted_devices)}):")
-            print("-" * 30)
-            
-            for i, device in enumerate(unencrypted_devices, 1):
-                print(f"\nDevice {i}: {device['device']}")
-                print(f"  Mount Point: {device['mountpoint']}")
-                print(f"  Filesystem: {device.get('fstype', 'unknown').upper()}")
-                if 'total_size' in device and isinstance(device['total_size'], (int, float)):
-                    total_gb = device['total_size'] / (1024**3)
-                    print(f"  Size: {total_gb:.2f} GB")
-                print(f"  Status: 🔓 NOT ENCRYPTED")
-        
-        print(f"\nSummary: {len(encrypted_devices)} encrypted, {len(unencrypted_devices)} unencrypted")
-    
-    def demonstrate_full_flow(self) -> None:
-        """Demonstrate the complete USB detection → authentication → encryption flow."""
-        print("SecureUSB Complete Integration Demonstration")
-        print("=" * 50)
-        
-        # Step 1: USB Detection
-        print("Step 1: USB Device Detection")
-        print("-" * 30)
-        devices = self.usb_detector.detect_usb_devices()
-        
-        if not devices:
-            print("❌ No USB devices detected. Please connect a USB device to continue.")
-            return
-        
-        print(f"✓ Detected {len(devices)} USB device(s):")
-        for i, device in enumerate(devices, 1):
-            print(f"  {i}. {device['device']} -> {device['mountpoint']} ({device.get('fstype', 'unknown')})")
-        
-        # Let user select a device
-        if len(devices) == 1:
-            selected_device = devices[0]
-            print(f"\n✓ Auto-selected: {selected_device['device']}")
-        else:
-            try:
-                choice = input(f"\nSelect device (1-{len(devices)}): ").strip()
-                choice_idx = int(choice) - 1
-                if 0 <= choice_idx < len(devices):
-                    selected_device = devices[choice_idx]
-                else:
-                    print("❌ Invalid selection.")
-                    return
-            except ValueError:
-                print("❌ Invalid input.")
-                return
-        
-        device_path = selected_device['device']
-        
-        # Step 2: Check current status
-        print(f"\nStep 2: Authentication & Encryption Status Check")
-        print("-" * 30)
-        
-        metadata_manager = MetadataManager(device_path)
-        if metadata_manager.metadata_exists():
-            print("✓ Device is encrypted - demonstrating authentication flow")
-            self.decrypt_device(device_path)
-        else:
-            print("✓ Device is not encrypted - demonstrating encryption setup flow")
-            confirm = input("Would you like to set up encryption for this device? (y/N): ").strip().lower()
-            if confirm in ['y', 'yes']:
-                self.encrypt_device(device_path)
-            else:
-                print("Demonstration cancelled.")
-        
-        print("\n" + "=" * 50)
-        print("Integration demonstration complete!")
-        print("The flow demonstrated: USB Detection → Authentication → Encryption Integration")
-=======
         
         if encrypted_devices:
             print(f"\n🔒 ENCRYPTED DEVICES ({len(encrypted_devices)}):")
@@ -921,7 +698,6 @@
                 print(f"  Status: 🔓 NOT ENCRYPTED")
         
         print(f"\nSummary: {len(encrypted_devices)} encrypted, {len(unencrypted_devices)} unencrypted")
->>>>>>> 3a61ef0b
 
 
 def main():
